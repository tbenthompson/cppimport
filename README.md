# Import C++ files directly from Python!
Let's try it out. First, if you're on Linux or OS X, install with the terminal command `pip install cppimport`.

<<<<<<< HEAD
**The technical description:** cppimport is a small import hook that determines whether there is a C++ source file that matches the requested module. If there is, the file is compiled as a Python extension and placed in the same folder as the C++ source file. Python is then able to find the module and load it. 

**Simpler language please:** Sometimes Python just isn't fast enough. Or you have existing code in a C++ library or C library. So, you write a Python *extension module*, a library of compiled code. If you're using C++, I recommend [pybind11](https://github.com/pybind/pybind11) for the C++ to Python bindings. I've done this a lot over the years. But, I discovered that my productivity goes through the floor when my development process goes from *Edit -> Test* in just Python to *Edit -> Compile -> Test* in Python plus C++. So, `cppimport` modifies the import process in Python so that you can type `import modulename`, to compile and import a C++ extension. Internally, when no matching Python module is found, `cppimport` looks for a file `modulename.cpp`. If one is found, it's compiled and loaded as an extension module.

I'm a big fan of the workflow that this enables, where you can edit both C++ files and Python and recompilation happens transparently.

# Installation
You probably just need to run `pip install cppimport`. 
Two caveats:
* If you a super old compiler that doesn't support c++11, then it won't work. 
* cppimport has only been tested on OS X and Linux, so if you'd like to use it on Windows, I'd love to see a pull request with the necessary fixes!

# Let's try it
=======
>>>>>>> 2fbd3068
Here's a simple C++ extension using [pybind11](https://github.com/pybind/pybind11):
```c++
#include <pybind11/pybind11.h>

namespace py = pybind11;

int square(int x) {
    return x * x;
}

PYBIND11_PLUGIN(somecode) {
    pybind11::module m("somecode", "auto-compiled c++ extension");
    m.def("square", &square);
    return m.ptr();
}
```

Save this code as `somecode.cpp`.

Open a python interpreter and run these lines [\[1\]](#notes):
```python
>>> import cppimport
>>> import somecode #This will pause for a moment to compile the module
>>> somecode.square(9)
81
```

<<<<<<< HEAD
Voila! Now, go forth and multiply your productivity!

#### Notes
[1]: The compilation should only happen the first time the module is imported. The C++ source is compared with a checksum on each import to determine if the file has changed. Included files are also incorporated into the checksum so recompilation happens automatically when a header file is edited.
=======
I'm a big fan of the workflow that this enables, where you can edit both C++ files and Python and recompilation happens transparently.

# What's actually going on?

**The technical description:** cppimport is a small import hook that determines whether there is a C++ source file that matches the requested module. If there is, the file is compiled as a Python extension using [pybind11](https://github.com/pybind/pybind11) and placed in the same folder as the C++ source file. Python is then able to find the module and load it. 

**Simpler language please:** Sometimes Python just isn't fast enough. Or you have existing code in a C++ library. So, you write a Python *extension module*, a library of compiled code. I recommend [pybind11](https://github.com/pybind/pybind11) for the C++ to Python bindings. I've done this a lot over the years. But, I discovered that my productivity goes through the floor when my development process goes from *Edit -> Test* in just Python to *Edit -> Compile -> Test* in Python plus C++. So, `cppimport` modifies the import process in Python so that you can type `import modulename`, to compile and import a C++ extension. Internally, when no matching Python module is found, `cppimport` looks for a file `modulename.cpp`. If one is found, it's compiled and loaded as an extension module.

# More installation info
You probably just need to run `pip install cppimport`. 
Two caveats:
* If you a super old compiler that doesn't support c++11, then it won't work. 
* cppimport has only been tested on Unix, so if you'd like to use it on Windows, I'd love to see a pull request with the necessary fixes!

Voila! 

Now, go look at the [pybind11](https://github.com/pybind/pybind11) documentation for all the cool stuff you can do!

# Notes
[1]: the pyexport function is called by an auto-generated PYBIND11_PLUGIN call, so that the module name can be substituted in by cppimport

[2]: The compilation should only happen the first time the module is imported. The C++ source is compared with a checksum on each import to determine if the file has changed.
>>>>>>> 2fbd3068

[2]: Calling `cppimport.set_quiet(False)` will result in output that will be helpful in debugging compile errors. The default is to make the import process completely silent.

[3]: If you have a more complex extension that requires adding include directories, multiple source files, or libraries, this project isn't currently useful for you. I'd like to change that. Let me know if you have suggestions on how to include these features smoothly.

# cppimport uses the MIT License<|MERGE_RESOLUTION|>--- conflicted
+++ resolved
@@ -1,22 +1,6 @@
 # Import C++ files directly from Python!
 Let's try it out. First, if you're on Linux or OS X, install with the terminal command `pip install cppimport`.
 
-<<<<<<< HEAD
-**The technical description:** cppimport is a small import hook that determines whether there is a C++ source file that matches the requested module. If there is, the file is compiled as a Python extension and placed in the same folder as the C++ source file. Python is then able to find the module and load it. 
-
-**Simpler language please:** Sometimes Python just isn't fast enough. Or you have existing code in a C++ library or C library. So, you write a Python *extension module*, a library of compiled code. If you're using C++, I recommend [pybind11](https://github.com/pybind/pybind11) for the C++ to Python bindings. I've done this a lot over the years. But, I discovered that my productivity goes through the floor when my development process goes from *Edit -> Test* in just Python to *Edit -> Compile -> Test* in Python plus C++. So, `cppimport` modifies the import process in Python so that you can type `import modulename`, to compile and import a C++ extension. Internally, when no matching Python module is found, `cppimport` looks for a file `modulename.cpp`. If one is found, it's compiled and loaded as an extension module.
-
-I'm a big fan of the workflow that this enables, where you can edit both C++ files and Python and recompilation happens transparently.
-
-# Installation
-You probably just need to run `pip install cppimport`. 
-Two caveats:
-* If you a super old compiler that doesn't support c++11, then it won't work. 
-* cppimport has only been tested on OS X and Linux, so if you'd like to use it on Windows, I'd love to see a pull request with the necessary fixes!
-
-# Let's try it
-=======
->>>>>>> 2fbd3068
 Here's a simple C++ extension using [pybind11](https://github.com/pybind/pybind11):
 ```c++
 #include <pybind11/pybind11.h>
@@ -44,12 +28,6 @@
 81
 ```
 
-<<<<<<< HEAD
-Voila! Now, go forth and multiply your productivity!
-
-#### Notes
-[1]: The compilation should only happen the first time the module is imported. The C++ source is compared with a checksum on each import to determine if the file has changed. Included files are also incorporated into the checksum so recompilation happens automatically when a header file is edited.
-=======
 I'm a big fan of the workflow that this enables, where you can edit both C++ files and Python and recompilation happens transparently.
 
 # What's actually going on?
@@ -64,15 +42,8 @@
 * If you a super old compiler that doesn't support c++11, then it won't work. 
 * cppimport has only been tested on Unix, so if you'd like to use it on Windows, I'd love to see a pull request with the necessary fixes!
 
-Voila! 
-
-Now, go look at the [pybind11](https://github.com/pybind/pybind11) documentation for all the cool stuff you can do!
-
 # Notes
-[1]: the pyexport function is called by an auto-generated PYBIND11_PLUGIN call, so that the module name can be substituted in by cppimport
-
-[2]: The compilation should only happen the first time the module is imported. The C++ source is compared with a checksum on each import to determine if the file has changed.
->>>>>>> 2fbd3068
+[1]: The compilation should only happen the first time the module is imported. The C++ source is compared with a checksum on each import to determine if the file has changed. Included files are also incorporated into the checksum so recompilation happens automatically when a header file is edited.
 
 [2]: Calling `cppimport.set_quiet(False)` will result in output that will be helpful in debugging compile errors. The default is to make the import process completely silent.
 
